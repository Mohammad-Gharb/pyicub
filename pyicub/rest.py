# BSD 2-Clause License
#
# Copyright (c) 2023, Social Cognition in Human-Robot Interaction,
#                     Istituto Italiano di Tecnologia, Genova
#
# All rights reserved.
#
# Redistribution and use in source and binary forms, with or without
# modification, are permitted provided that the following conditions are met:
#
# 1. Redistributions of source code must retain the above copyright notice, this
#    list of conditions and the following disclaimer.
#
# 2. Redistributions in binary form must reproduce the above copyright notice,
#    this list of conditions and the following disclaimer in the documentation
#    and/or other materials provided with the distribution.
#
# THIS SOFTWARE IS PROVIDED BY THE COPYRIGHT HOLDERS AND CONTRIBUTORS "AS IS"
# AND ANY EXPRESS OR IMPLIED WARRANTIES, INCLUDING, BUT NOT LIMITED TO, THE
# IMPLIED WARRANTIES OF MERCHANTABILITY AND FITNESS FOR A PARTICULAR PURPOSE ARE
# DISCLAIMED. IN NO EVENT SHALL THE COPYRIGHT HOLDER OR CONTRIBUTORS BE LIABLE
# FOR ANY DIRECT, INDIRECT, INCIDENTAL, SPECIAL, EXEMPLARY, OR CONSEQUENTIAL
# DAMAGES (INCLUDING, BUT NOT LIMITED TO, PROCUREMENT OF SUBSTITUTE GOODS OR
# SERVICES; LOSS OF USE, DATA, OR PROFITS; OR BUSINESS INTERRUPTION) HOWEVER
# CAUSED AND ON ANY THEORY OF LIABILITY, WHETHER IN CONTRACT, STRICT LIABILITY,
# OR TORT (INCLUDING NEGLIGENCE OR OTHERWISE) ARISING IN ANY WAY OUT OF THE USE
# OF THIS SOFTWARE, EVEN IF ADVISED OF THE POSSIBILITY OF SUCH DAMAGE.

try:
    import yarp
    from pyicub.helper import iCub
except ImportError:
    print("The 'yarp' module is not installed. Some functionality may be limited.")

from pyicub.requests import iCubRequest
from pyicub.utils import SingletonMeta, getPyiCubInfo, getPublicMethods, getDecoratedMethods, firstAvailablePort, importFromJSONFile, exportJSONFile
from pyicub.core.logger import PyicubLogger, YarpLogger
from pyicub.requests import iCubRequestsManager, iCubRequest
from pyicub.fsm import FSM
from pyicub.actions import iCubFullbodyAction, iCubActionTemplate, TemplateParameter
from flask import Flask, jsonify, request
from flask_cors import CORS
from urllib.parse import urlparse, urlsplit
from typing import Any

import requests
import json
import time
import os
import inspect
import threading
import functools
import importlib
import logging

logging.getLogger('werkzeug').setLevel(logging.WARNING)


# A sample class that might represent a generic type
class GenericType:
    def __init__(self, data):
        self.data = data

# Custom serialization function
def custom_serializer(obj: Any) -> Any:
    if isinstance(obj, GenericType):
        return {'__GenericType__': True, 'data': obj.data}
    raise TypeError(f"Object of type {obj.__class__.__name__} is not JSON serializable")

class RESTJSON:

    def __init__(self, json_dict=None):
        if json_dict:
            self.fromJSON(json_dict)

    def fromJSON(self, json_dict: dict):
        for k,v in json_dict.items():
            self.__dict__[k] = v

    def toJSON(self):
        return vars(self)


class RESTRobot(RESTJSON):

    def __init__(self, name=None, url=None, json_dict=None):
        self.name = name
        self.url = url
        RESTJSON.__init__(self, json_dict)
    
        
class RESTApp(RESTJSON):

    def __init__(self, name=None, url=None, json_dict=None):
        self.name = name
        self.url = url
        RESTJSON.__init__(self, json_dict)


class RESTTopic(RESTJSON):

    def __init__(self, name=None, robot_name=None, app_name=None, subscriber_rule=None, json_dict=None):
        self.name = name
        self.robot_name = robot_name
        self.app_name = app_name
        self.subscriber_rule = subscriber_rule
        RESTJSON.__init__(self, json_dict)

class iCubRESTService(RESTJSON):

    def __init__(self, name=None, robot_name=None, app_name=None, url=None, target=None, signature=None, json_dict=None):
        self.name = name
        self.robot_name = robot_name
        self.app_name = app_name
        self.url = url
        self.target = target
        self.signature = signature


class RESTService(RESTJSON):

    def __init__(self, service: iCubRESTService=None, json_dict=None):
        if service:
            self.name = service.name
            self.robot_name = service.robot_name
            self.app_name = service.app_name
            self.url = service.url
            self.target = str(service.target)
            self.signature = service.signature
        RESTJSON.__init__(self, json_dict)


class iCubRESTServer(metaclass=SingletonMeta):

    def __init__(self, rule_prefix, host, port):
        self._services_ = {}
        self._app_services_ = {}
        self._apps_ = {}
        self._robots_ = []
        self._flaskapp_ = Flask(__name__)
        CORS(self._flaskapp_)
        self._host_ = host
        self._port_ = port
        self._rule_prefix_ = rule_prefix
        self._on_enter_callbacks_ = {}
        self._on_exit_callbacks_ = {}
        self._logger_ = logging.getLogger("iCubRESTServer")
        self._flaskapp_.add_url_rule("/", methods=['GET'], view_func=self.info)
        self._flaskapp_.add_url_rule("/%s" % self._rule_prefix_, methods=['GET'], view_func=self.get_robots)
        self._flaskapp_.add_url_rule("/%s/tree" % self._rule_prefix_, methods=['GET'], view_func=self.get_tree)
        self._flaskapp_.add_url_rule("/%s/register" % self._rule_prefix_, methods=['POST'], view_func=self.remote_register)
        self._flaskapp_.add_url_rule("/%s/unregister" % self._rule_prefix_, methods=['POST'], view_func=self.remote_unregister)
        self._flaskapp_.add_url_rule("/%s/notify" % self._rule_prefix_, methods=['POST'], view_func=self.remote_notify)
        self._flaskapp_.add_url_rule("/%s/subscribe" % self._rule_prefix_, methods=['POST'], view_func=self.remote_subscribe)
        self._flaskapp_.add_url_rule("/%s/unsubscribe" % self._rule_prefix_, methods=['POST'], view_func=self.remote_unsubscribe)
        self._flaskapp_.add_url_rule("/%s/subscribers" % self._rule_prefix_, methods=['GET'], view_func=self.subscribers)

        self._flaskapp_.add_url_rule("/%s/<robot_name>" % self._rule_prefix_, methods=['GET'], view_func=self.get_apps)
        self._flaskapp_.add_url_rule("/%s/<robot_name>/<app_name>" % self._rule_prefix_, methods=['GET'], view_func=self.get_services)
        self._flaskapp_.add_url_rule("/%s/<robot_name>/<app_name>/<target_name>" % (self._rule_prefix_), methods=['GET', 'POST'], view_func=self.wrapper_target)
    
    @property
    def logger(self):
        return self._logger_

    def header(self, host, port):
        return "http://%s:%s" % (host, port)
    
    def server_rule(self, host=None, port=None):
        if host and port:
            header = self.header(host, port)
        else:
            header = self.header(self._host_, self._port_)
        return header + '/' + self._rule_prefix_
        
    def robot_rule(self, robot_name, host=None, port=None):
        return self.server_rule(host, port) + "/" + robot_name

    def app_rule(self, robot_name, app_name, host=None, port=None):
        return self.robot_rule(robot_name, host, port) + "/" + app_name

    def target_rule(self, robot_name, app_name, target_name, host=None, port=None):
        return self.app_rule(robot_name, app_name, host, port) + "/" + target_name

    def run_forever(self):
        stop = False
        while not stop:
            try:
                self._flaskapp_.run(self._host_, self._port_, threaded=True)
                stop = True
            except:
                self._port_ += 1
        for topic_uri in self._on_enter_callbacks_.keys():
            self.unsubscribe(topic_uri)

     
    def shutdown(self):
        func = request.environ.get('werkzeug.server.shutdown')
        if func is None:
            raise RuntimeError('Not running with the Werkzeug Server')
        func()

    def wrapper_target(self, robot_name, app_name, target_name):
        target_rule = self.target_rule(robot_name, app_name, target_name)
        if request.method == 'GET':
            if robot_name in self._app_services_.keys():
                if app_name in self._app_services_[robot_name].keys():
                    if target_name in self._app_services_[robot_name][app_name].keys():
                        return self._app_services_[robot_name][app_name][target_name]
        elif request.method == 'POST':
            if target_rule in self._services_.keys():
                if not type(self._services_[target_rule].target) is str:
                    return self.process_target(self._services_[target_rule])
            elif robot_name in self._app_services_.keys():
                if app_name in self._app_services_[robot_name].keys():
                    if target_name in self._app_services_[robot_name][app_name].keys():
                        if self._app_services_[robot_name][app_name][target_name]['url'] in self._services_.keys():
                            return self.process_target_remote(self._services_[self._app_services_[robot_name][app_name][target_name]['url']])
            return []

    def process_target_remote(self, service):
        url = service.url
        data = request.get_json(force=True)
        if 'sync' in request.args:
            url+="?sync"
        res = requests.post(url=url, json=data)
        return res.content

    def info(self):
        return jsonify(getPyiCubInfo())

    def get_tree(self):
        return self._app_services_

    def get_robots(self):
        return self._robots_

    def get_apps(self, robot_name):
        return list(self._apps_[robot_name].values())

    def get_services(self, robot_name, app_name):
        return self._app_services_[robot_name][app_name]
    
    def is_local_register(self, host, port):
        return self._host_ == host and self._port_ == port

    def remote_register(self):
        res = request.get_json(force=True)
        service = RESTService(json_dict=res)
        self.register(robot_name=service.robot_name, app_name=service.app_name, target_name=service.name, target=service.target,  target_signature=service.signature, url=service.url)
        return res

    def remote_unregister(self):
        res = request.get_json(force=True)
        service = RESTService(json_dict=res)
        self.unregister(robot_name=service.robot_name, app_name=service.app_name, target_name=service.name, url=service.url)
        return res

    def register(self, robot_name, app_name, target_name, target, target_signature, url):
        host = urlparse(url).hostname
        port = urlparse(url).port

        if self.is_local_register(host, port) and not robot_name in self._app_services_.keys():
            self._app_services_[robot_name] = {}
            self._apps_[robot_name] = {}

            robot = RESTRobot(name=robot_name, url=self.robot_rule(robot_name=robot_name, host=host, port=port))
            self._robots_.append(robot.toJSON())

        app = RESTApp(name=app_name, url=self.app_rule(robot_name=robot_name, app_name=app_name, host=host, port=port))
          
        if not app_name in self._app_services_[robot_name].keys():
            self._app_services_[robot_name][app_name] = {}
            
        self._apps_[robot_name][app_name] = app.toJSON()

        service = iCubRESTService(name=target_name,
                                robot_name=robot_name,
                                app_name=app_name,
                                url=url,
                                target=target,
                                signature=target_signature)
        
        self._services_[url] = service
        rs = RESTService(service=service)
        self._app_services_[robot_name][app_name][target_name] = rs.toJSON()

    def unregister(self, robot_name, app_name, target_name, url):
        if app_name in self._apps_[robot_name].keys():
            del self._apps_[robot_name][app_name]
        if app_name in self._app_services_[robot_name].keys():
            del self._app_services_[robot_name][app_name]
        del self._services_[url]

    def remote_subscribe(self):
        res = request.get_json(force=True)
        topic = RESTTopic(json_dict=res)
        self.subscribe_topic(robot_name=topic.robot_name, app_name=topic.app_name, target_name=topic.name, subscriber_rule=topic.subscriber_rule)
        return res

    def remote_unsubscribe(self):
        res = request.get_json(force=True)
        topic = RESTTopic(json_dict=res)
        self.unsubscribe_topic(robot_name=topic.robot_name, app_name=topic.app_name, target_name=topic.name, subscriber_rule=topic.subscriber_rule)
        return res

    def remote_notify(self):
        res = request.get_json(force=True)
        thread = None
        if res["topic_uri"] in self._on_enter_callbacks_.keys() and res["event"] == "enter":
            thread = threading.Thread(target=self._on_enter_callbacks_[res["topic_uri"]], args=(res,))
            thread.start()
        if res["topic_uri"] in self._on_exit_callbacks_.keys() and res["event"] == "exit":
            thread = threading.Thread(target=self._on_exit_callbacks_[res["topic_uri"]], args=(res,))
            thread.start()
        thread.join()
        return res

    def subscribe(self, topic_uri, on_enter, on_exit):
        split_url = urlsplit(topic_uri)
        publisher_rule = f"{split_url.scheme}://{split_url.netloc}{split_url.path.split('/')[0]}/{split_url.path.split('/')[1]}"
        robot_name = split_url.path.split('/')[2]
        app_name = split_url.path.split('/')[3]
        target_name = split_url.path.split('/')[4]
        topic = RESTTopic(name=target_name, robot_name=robot_name, app_name=app_name, subscriber_rule=self.server_rule())
        self._on_enter_callbacks_[topic_uri] = on_enter
        self._on_exit_callbacks_[topic_uri] = on_exit
        res = requests.post('%s/subscribe' % publisher_rule, json=topic.toJSON())
        return res.content

    def unsubscribe(self, topic_uri):
        split_url = urlsplit(topic_uri)
        publisher_rule = f"{split_url.scheme}://{split_url.netloc}{split_url.path.split('/')[0]}/{split_url.path.split('/')[1]}"
        robot_name = split_url.path.split('/')[2]
        app_name = split_url.path.split('/')[3]
        target_name = split_url.path.split('/')[4]
        topic = RESTTopic(name=target_name, robot_name=robot_name, app_name=app_name, subscriber_rule=self.server_rule())
        res = requests.post('%s/unsubscribe' % publisher_rule, json=topic.toJSON())
        return res.content

class iCubRESTManager(iCubRESTServer):

    def __init__(self, icubrequestmanager, rule_prefix, host, port, proxy_host, proxy_port):
        iCubRESTServer.__init__(self, rule_prefix, host, port)
        self._proxy_host_ = proxy_host
        self._proxy_port_ = proxy_port
        self._requests_ = {}
        self._processes_ = {}
        self._subscribers_ = {}
        self._request_manager_ = icubrequestmanager
        self._flaskapp_.add_url_rule("/%s/requests" % self._rule_prefix_, methods=['GET'], view_func=self.requests)
        self._flaskapp_.add_url_rule("/%s/processes" % self._rule_prefix_, methods=['GET'], view_func=self.processes)
        self._flaskapp_.add_url_rule("/%s/<robot_name>/<app_name>/<target_name>/<local_id>" % (self._rule_prefix_), methods=['GET'], view_func=self.single_req_info)
    
    def __del__(self):
        for robot in self.get_robots():
            for app in self.get_apps(robot['name']):
                for service in self.get_services(robot['name'],app['name']).values():
                    self.unregister_target(robot['name'], app['name'], service['name'], self._host_, self._port_)

    @property
    def request_manager(self):
        return self._request_manager_

    @property
    def proxy_host(self):
        return self._proxy_host_

    def proxy_rule(self):
        return self.server_rule(self._proxy_host_, self._proxy_port_)

    def amiproxy(self):
        return (self._proxy_host_ == self._host_ and self._proxy_port_ == self._port_)

    def requests(self):
        reqs = []
        if 'id' in request.args:
            return self.req_info(req_id=request.args['id'])
        elif 'target' in request.args:
            return self.target_requests(target=request.args['target'])
        elif 'status' in request.args:
            return self.status_requests(status=request.args['status'])
        elif 'pending' in request.args:
            return self.pending_requests()
        for req_id, req in self._requests_.items():
            reqs.append(req['request'].info())
        return jsonify(reqs)

    def processes(self):
        if 'name' in request.args:
            return self.proc_info(name=request.args['name'])
        return jsonify(self._processes_)

    def proc_info(self, name):
        if name in self._processes_.keys():
            return jsonify(self._processes_[name])
        return jsonify("")

    def req_info(self, req_id):
        if req_id in self._requests_.keys():
            return jsonify(self._requests_[req_id]['request'].info())
        return jsonify([])

    def single_req_info(self, robot_name, app_name, target_name, local_id):
        req_id = self.target_rule(robot_name, app_name, target_name) + '/' + str(local_id)
        return self.req_info(req_id)

    def subscribe_topic(self, robot_name, app_name, target_name, subscriber_rule):
        target_rule = self.target_rule(robot_name, app_name, target_name)
        if not target_rule in self._subscribers_.keys():
            self._subscribers_[target_rule] = []
        self._subscribers_[target_rule].append(subscriber_rule)

    def unsubscribe_topic(self, robot_name, app_name, target_name, subscriber_rule):
        target_rule = self.target_rule(robot_name, app_name, target_name)
        if target_rule in self._subscribers_.keys():
            if subscriber_rule in self._subscribers_[target_rule]:
                self._subscribers_[target_rule].remove(subscriber_rule)
                if len(self._subscribers_[target_rule]) == 0:
                    del self._subscribers_[target_rule]

    def target_requests(self, target):
        reqs = []
        for req in self._requests_.values():
            if req['request'].target.__name__ == target:
                reqs.append(req['request'].info())
        return jsonify(reqs)

    def status_requests(self, status):
        reqs = []
        for req in self._requests_.values():
            if req['request'].status == status:
                reqs.append(req['request'].info())
        return jsonify(reqs)

    def subscribers(self):
        return self._subscribers_

    def pending_requests(self):
        return self.status_requests(status="RUNNING")

    def process_target(self, service):
        res = request.get_json(force=True)
        kwargs =  res
        wait_for_completed=False
        req = self.request_manager.create(timeout=iCubRequest.TIMEOUT_REQUEST, target=service.target, name=service.name, prefix=service.url)
        
        self._requests_[req.req_id] = {'robot_name': service.robot_name,
                                       'app_name': service.app_name,
                                       'request': req}
        
        self._processes_[service.name] = req.req_id
        
        self.request_manager.run_request(req, wait_for_completed, **kwargs)
        if 'sync' in request.args:
            wait_for_completed=True
        else:
            wait_for_completed=False
        target_rule = self.target_rule(service.robot_name, service.app_name, service.name)
        if target_rule in self._subscribers_.keys():
            for subscriber in self._subscribers_[target_rule]:
                thread = threading.Thread(target=self.notify_subscriber, args=(subscriber, target_rule, req, res,))
                thread.start()

        if req.status == iCubRequest.FAILED:
<<<<<<< HEAD
            self.logger.error("Request %s Failed! Exception: %s" %(req.tag, req.exception))

=======
            print("Request %s Failed! Exception: %s" %(req.tag, req.exception))
        
>>>>>>> 494ebc2b
        if wait_for_completed:
            req.wait_for_completed()
            return jsonify(req.retval)
        return jsonify(req.req_id)

    def notify_subscriber(self, subscriber_url, target_rule, req, input_json):
        res = {}
        res["req_info"] = req.info()
        res["input_json"] = input_json
        res["topic_uri"] = target_rule
        try:
            res["event"] = "enter"
            response = requests.post("%s/notify" % subscriber_url, json=res)
            req.wait_for_completed()
            res["event"] = "exit"
            res["req_info"] = req.info()
            response = requests.post("%s/notify" % subscriber_url, json=res)
        except Exception as e:
            print(e)
        return response.status_code

    def register_target(self, robot_name, app_name, target_name, target, target_signature):
        url = self.target_rule(robot_name=robot_name, app_name=app_name, target_name=target_name, host=self._host_, port=self._port_)
        self.register(robot_name, app_name, target_name, target, target_signature, url)

        if not self.amiproxy():
            service = iCubRESTService(name=target_name,
                                        robot_name=robot_name,
                                        app_name=app_name,
                                        url=url,
                                        target=target,
                                        signature=target_signature)

            rs = RESTService(service=service)

            res = requests.post('%s/register' % self.proxy_rule(), json=rs.toJSON())
            return res.content
        return True

    def unregister_target(self, robot_name, app_name, target_name, host, port):
        url = self.target_rule(robot_name=robot_name, app_name=app_name, target_name=target_name, host=host, port=port)
        self.unregister(robot_name, app_name, target_name, url)
        if not self.amiproxy():
            service = iCubRESTService(name=target_name,
                                    robot_name=robot_name,
                                    app_name=app_name,
                                    url=url,
                                    target=None,
                                    signature=None)
            rs = RESTService(service=service)
            res = requests.post('%s/unregister' % self.proxy_rule(), json=rs.toJSON())
            return res.content

class PyiCubApp(metaclass=SingletonMeta):

    def __init__(self, logging=False, logging_path=None, restmanager_proxy_host=None, restmanager_proxy_port=None):

        PYICUB_LOGGING = os.getenv('PYICUB_LOGGING')
        PYICUB_LOGGING_PATH = os.getenv('PYICUB_LOGGING_PATH')
        PYICUB_API = os.getenv('PYICUB_API')
        PYICUB_API_RESTMANAGER_HOST = os.getenv('PYICUB_API_RESTMANAGER_HOST')
        PYICUB_API_RESTMANAGER_PORT = os.getenv('PYICUB_API_RESTMANAGER_PORT')
        PYICUB_API_PROXY_HOST = os.getenv('PYICUB_API_PROXY_HOST')
        PYICUB_API_PROXY_PORT = os.getenv('PYICUB_API_PROXY_PORT')
        PYICUB_API_PROXY_SCHEME = os.getenv('PYICUB_API_PROXY_SCHEME')

        if PYICUB_LOGGING:
            if PYICUB_LOGGING == 'true':
                logging = True

        self._request_manager_ = None
        self._rest_manager_ = None
        self._logging_ = logging
        self._logger_ = YarpLogger.getLogger() #PyicubLogger.getLogger() 

        if self._logging_:
            self._logger_.enable_logs()
            self._logger_ = YarpLogger.getLogger() #PyicubLogger.getLogger()

            if PYICUB_LOGGING_PATH:
                logging_path = PYICUB_LOGGING_PATH

                if os.path.isdir(logging_path):
                    if isinstance(self._logger_, PyicubLogger):
                        self._logger_.configure(PyicubLogger.LOGGING_LEVEL, PyicubLogger.FORMAT, True, logging_path)
            else:
                if isinstance(self._logger_, PyicubLogger):
                    self._logger_.configure(PyicubLogger.LOGGING_LEVEL, PyicubLogger.FORMAT)
        else:
            self._logger_.disable_logs()

        self._request_manager_ = iCubRequestsManager(self._logger_, self._logging_, logging_path)

        if not PYICUB_API:
            PYICUB_API = False
        elif PYICUB_API == 'true':
            if not (PYICUB_API_RESTMANAGER_HOST and PYICUB_API_RESTMANAGER_PORT):
                PYICUB_API_RESTMANAGER_HOST = "0.0.0.0"
                PYICUB_API_RESTMANAGER_PORT = 9001
            if PYICUB_API_PROXY_HOST and PYICUB_API_PROXY_PORT:
                restmanager_proxy_host = PYICUB_API_PROXY_HOST
                restmanager_proxy_port = int(PYICUB_API_PROXY_PORT)
            else:
                restmanager_proxy_host = "0.0.0.0"
                restmanager_proxy_port = 9001
            PYICUB_API_RESTMANAGER_PORT = firstAvailablePort(PYICUB_API_RESTMANAGER_HOST, int(PYICUB_API_RESTMANAGER_PORT))            
            self._rest_manager_ = iCubRESTManager(icubrequestmanager=self._request_manager_, rule_prefix="pyicub",  host=PYICUB_API_RESTMANAGER_HOST, port=PYICUB_API_RESTMANAGER_PORT, proxy_host=restmanager_proxy_host, proxy_port=restmanager_proxy_port)
        
    @property
    def logger(self):
        return self._logger_

    @property
    def request_manager(self):
        return self._request_manager_

    @property
    def rest_manager(self):
        return self._rest_manager_


def rest_service(func):
    @functools.wraps(func)
    def wrapper(*args, **kwargs):
        return func(*args, **kwargs)
    setattr(wrapper, '__decorators__', ['rest_service'])
    return wrapper

class PyiCubRESTfulServer(PyiCubApp):

    custom_rest_services = {}

    def __init__(self, robot_name='generic', **kargs):
        PyiCubApp.__init__(self)
        self._name_ = self.__class__.__name__
        self.__robot_name__ = robot_name
        self.__fsm__ = None
        self.__register_utils__(app_name=self._name_)
        self.__register_custom_methods__(robot_name=robot_name, app_name=self.name, cls=self, class_name=self.name)
        self.__args_template__ = kargs
        self.__args__ = {}
        self.__configure_default_args__()

    def __register_utils__(self, app_name):
        self.__register_method__(robot_name=self.robot_name, app_name=app_name, method=self.__configure__, target_name='utils.configure')
        self.__register_method__(robot_name=self.robot_name, app_name=app_name, method=self.getServices, target_name='utils.getServices')
        self.__register_method__(robot_name=self.robot_name, app_name=app_name, method=self.getArgsTemplate, target_name='utils.getArgsTemplate')
        self.__register_method__(robot_name=self.robot_name, app_name=app_name, method=self.getArgs, target_name='utils.getArgs')
        self.__register_method__(robot_name=self.robot_name, app_name=app_name, method=self.setArgs, target_name='utils.setArgs')
        self.__register_method__(robot_name=self.robot_name, app_name=app_name, method=self.getArg, target_name='utils.getArg')
        self.__register_method__(robot_name=self.robot_name, app_name=app_name, method=self.setArg, target_name='utils.setArg')

    def configure(self, input_args):
        return {}

    @property
    def name(self):
        return self._name_

    @property
    def robot_name(self):
        return self.__robot_name__

    @property
    def fsm(self):
        return self.__fsm__

    def __configure_default_args__(self):
        for k,v in self.__args_template__.items():
            if type(v) is list:
                val = v[0]
            else:
                val = v
            self.__args__[k] = val

    def __register_method__(self, robot_name, app_name, method, target_name: str=''):
        if not target_name:
            target_name = method.__name__
        signature = inspect.signature(method)
        args_dict = {param.name: param.default for param in signature.parameters.values() if param.default is not param.empty}
        args_dict.update({param.name: '' for param in signature.parameters.values() if param.default is param.empty or param.default is None})
        self.rest_manager.register_target(robot_name=robot_name, app_name=app_name, target_name=target_name, target=method, target_signature=args_dict)

    def __register_class__(self, robot_name, app_name, cls, class_name: str=''):
        target_prefix = class_name
        for method in getPublicMethods(cls):
            if class_name:
                target_prefix = class_name + '.'
            if "__name__" in getattr(cls, method).__dict__.keys():
                target_name = getattr(cls, method).__name__
            else:
                target_name = str(method)
            signature = inspect.signature(getattr(cls, method))
            args_dict = {param.name: param.default for param in signature.parameters.values() if param.default is not param.empty}
            args_dict.update({param.name: '' for param in signature.parameters.values() if param.default is param.empty or param.default is None})
            self.rest_manager.register_target(robot_name=robot_name, app_name=app_name, target_name=target_prefix+target_name, target=getattr(cls, method), target_signature=args_dict)

    def __register_custom_methods__(self, robot_name, app_name, cls, class_name: str=''):
        target_prefix = class_name
        for method in getDecoratedMethods(cls, "rest_service"):
            if class_name:
                target_prefix = class_name + '.'
            if "__name__" in getattr(cls, method).__dict__.keys():
                target_name = getattr(cls, method).__name__
            else:
                target_name = str(method)
            signature = inspect.signature(getattr(cls, method))
            args_dict = {param.name: param.default for param in signature.parameters.values() if param.default is not param.empty}
            args_dict.update({param.name: '' for param in signature.parameters.values() if param.default is param.empty or param.default is None})
            self.rest_manager.register_target(robot_name=robot_name, app_name=app_name, target_name=target_prefix+target_name, target=getattr(cls, method), target_signature=args_dict)

    def __configure__(self, input_args: dict):
        self.setArgs(input_args)
        self.configure(input_args)
        return True
    
    def getServices(self):
        return list(self.rest_manager.get_services(self.robot_name, self.name).keys())

    def getArgsTemplate(self):
        return self.__args_template__

    def initHelper(self):
        return {}

    def getArgs(self):
        return self.__args__

    def setArgs(self, input_args: dict):
        for k,v in input_args.items():
            self.__args__[k] = v
        return

    def getArg(self, name: str):
        return self.__args__[name]

    def setArg(self, name: str, value: object):
        self.__args__[name] = value
        return True
    
    def setFSM(self, fsm: FSM, session_id=0):
        self.__fsm__ = fsm
        if isinstance(fsm, iCubFSM):
            fsm.setApp(self)
        fsm.setSessionID(session_id)
        self.__register_class__(robot_name=self.__robot_name__, app_name=self._name_, cls=self.__fsm__, class_name='fsm')


class iCubRESTApp(PyiCubRESTfulServer):

    def __init__(self, robot_name="icub", action_repository_path='', **kargs):
        self.__icub__ = None

        SIMULATION = os.getenv('ICUB_SIMULATION')
        if SIMULATION:
            if SIMULATION == 'true':
                robot_name = "icubSim"

        PyiCubRESTfulServer.__init__(self, robot_name=robot_name, **kargs)
        
        self.__action_repository__ = action_repository_path

        if self.__is_icub_managed__():
            self.__icub__ = None
        else:
            self.__icub__ = iCub(robot_name=robot_name, request_manager=self.request_manager, proxy_host=self.rest_manager.proxy_host)
            if self.__icub__.exists():
                self.__register_icub_helper__()
        
        if action_repository_path:
            self.importActions(path=action_repository_path)

        self.__configure__(input_args=self.__args__)
    
    def __configure__(self, input_args: dict):
        self.setArgs(input_args)
        self.configure(input_args)
        if self.fsm:
            for action in self.fsm.actions.values():
                self.importAction(action, name_prefix=self.name + '.' + self.fsm.name)
        return True

    def configure(self, input_args):
        return {}

    def __is_icub_managed__(self):
        url = self.rest_manager.proxy_rule() + '/' + self.__robot_name__ + '/helper/info'
        try:
            res = requests.get(url, json={})
            return res.status_code == 200
        except:
            return False

    def info(self):
        return self.icub
        
    def __register_icub_helper__(self):
        app_name = "helper"
        self.__register_method__(robot_name=self.robot_name, app_name=app_name, method=self.initHelper, target_name='utils.getArgsTemplate')
        self.__register_method__(robot_name=self.robot_name, app_name=app_name, method=self.initHelper, target_name='utils.configure')
        self.__register_method__(robot_name=self.__robot_name__, app_name=app_name, method=self.info, target_name='info')
        if self.icub.actions_manager:
            self.__register_method__(robot_name=self.__robot_name__, app_name=app_name, method=self.playAction, target_name='actions.playAction')
            self.__register_method__(robot_name=self.__robot_name__, app_name=app_name, method=self.getActions, target_name='actions.getActions')
            self.__register_method__(robot_name=self.__robot_name__, app_name=app_name, method=self.importActionFromJSONDict, target_name='actions.importAction')
        if self.icub.gaze:
            self.__register_class__(robot_name=self.__robot_name__, app_name=app_name, cls=self.icub.gaze, class_name='gaze')
        if self.icub.speech:
            self.__register_class__(robot_name=self.__robot_name__, app_name=app_name, cls=self.icub.speech, class_name='speech')
        if self.icub.emo:
            self.__register_class__(robot_name=self.__robot_name__, app_name=app_name, cls=self.icub.emo, class_name='emo')
        if self.icub.cam_right:
            self.__register_class__(robot_name=self.__robot_name__, app_name=app_name, cls=self.icub.cam_right, class_name='cam_right')
        if self.icub.cam_left:
            self.__register_class__(robot_name=self.__robot_name__, app_name=app_name, cls=self.icub.cam_left, class_name='cam_left')

    def importActionFromJSONFile(self, JSON_file):
        JSON_dict = importFromJSONFile(JSON_file)
        return self.importActionFromJSONDict(JSON_dict=JSON_dict)
  
    def importActions(self, path):
        json_files = [pos_json for pos_json in os.listdir(path) if pos_json.endswith('.json')]
        for f in json_files:
            self.importActionFromJSONFile(os.path.join(path, f))

    def importActionFromJSONDict(self, JSON_dict, name_prefix=None):
        if not name_prefix:
            name_prefix = self.__class__.__name__
        if self.icub:
            action_id = self.icub.importActionFromJSONDict(JSON_dict, name_prefix=name_prefix)
        else:
            data = {}
            data['JSON_dict'] = JSON_dict
            data['name_prefix'] = name_prefix
            url = self.rest_manager.proxy_rule() + '/' + self.__robot_name__ + '/helper/actions.importAction'
            res = requests.post(url=url, json=data)
            res = requests.get(res.json())
            action_id = res.json()['retval']
        return action_id

    def playAction(self, action_id: str, wait_for_completed=True):
        if self.icub:
            req = self.icub.playAction(action_id=action_id, wait_for_completed=wait_for_completed)
            return 
        else:
            data = {}
            data['action_id'] = action_id
            if(wait_for_completed):
                url = self.rest_manager.proxy_rule() + '/' + self.__robot_name__ + '/helper/actions.playAction?sync'
                res = requests.post(url=url, json=data)
                return res.req_id
            else:
                url = self.rest_manager.proxy_rule() + '/' + self.__robot_name__ + '/helper/actions.playAction'
                res = requests.post(url=url, json=data)
                res = requests.get(res.json())
                return res
    
    def getActions(self):
        return list(self.icub.getActions())

    def importAction(self, action: iCubFullbodyAction, name_prefix=None):
        if not name_prefix:
            name_prefix = self.__class__.__name__        
        json_dict = json.loads(action.toJSON())
        return self.importActionFromJSONDict(JSON_dict=json_dict, name_prefix=name_prefix)

    @property
    def icub(self):
        return self.__icub__


class iCubRESTSubscriber(PyiCubApp):

    def subscribe_topic(self, topic_uri, on_enter=None, on_exit=None):
        self.rest_manager.subscribe(topic_uri=topic_uri, on_enter=on_enter, on_exit=on_exit)

    def run_forever(self):
        self.rest_manager.run_forever()

class RESTSubscriberFSM(iCubRESTSubscriber):

    def __init__(self, server_host, server_port, robot_name, app_name):
        iCubRESTSubscriber.__init__(self)
        self.__server_host__ = server_host
        self.__server_port__ = server_port
        self.__robot_name__ = robot_name
        self.__app_name__ = app_name
        self.__subscribe__()


    def __on_enter_state__(self, args):
        res = self.refresh_targets()
        session_id = res.json()['session_id']
        session_count = res.json()['session_count']
        fsm_name = res.json()['name']
        trigger = args["input_json"]["trigger"]
        state = self.__triggers__[trigger]
        if not state == FSM.INIT_STATE:
            if state == self.__root_state__:                
                self.on_enter_fsm(fsm_name=fsm_name, session_id=session_id, session_count=session_count)
            self.on_enter_state(fsm_name=fsm_name, session_id=session_id, session_count=session_count, state_name=state)

    def __on_exit_state__(self, args):
        res = self.refresh_targets()
        session_id = res.json()['session_id']
        session_count = res.json()['session_count']
        fsm_name = res.json()['name']
        trigger = args["input_json"]["trigger"]
        state = self.__triggers__[trigger]
        if not state == FSM.INIT_STATE:
            self.on_exit_state(fsm_name=fsm_name, session_id=session_id, session_count=session_count, state_name=state)
            if state in self.__leaf_states__:
                self.on_exit_fsm(fsm_name=fsm_name, session_id=session_id, session_count=session_count)

    def refresh_targets(self):
        self.__triggers__ = {}
        self.__root_state__ = None
        self.__leaf_states__ = []

        target = self.rest_manager.target_rule(self.__robot_name__, self.__app_name__, "fsm.toJSON?sync", host=self.__server_host__, port=self.__server_port__)
        res = requests.post(target, json={})
        transitions = list(res.json()['transitions'])
        self.__leaf_states__ = []
        for transition in transitions:
            if transition['source'] == FSM.INIT_STATE:
                self.__root_state__ = transition['dest']
            if transition['dest'] == FSM.INIT_STATE:
                self.__leaf_states__.append(transition['source'])
            self.__triggers__[transition['trigger']] = transition['dest']
        return res
    
    def __subscribe__(self):
        topic_uri = self.rest_manager.target_rule(self.__robot_name__, self.__app_name__, "fsm.runStep", host=self.__server_host__, port=self.__server_port__)
        self.subscribe_topic(topic_uri=topic_uri, on_enter=self.__on_enter_state__, on_exit=self.__on_exit_state__)
        self.refresh_targets()

    def on_enter_state(self, fsm_name, session_id, session_count, state_name):
        raise Exception("Method iCubRESTSubscriberFSM.on_enter_state is not implemented!")

    def on_exit_state(self, fsm_name, session_id, session_count, state_name):
        raise Exception("Method iCubRESTSubscriberFSM.on_exit_state is not implemented!")

    def on_enter_fsm(self, fsm_name, session_id, session_count):
        raise Exception("Method iCubRESTSubscriberFSM.on_enter_fsm is not implemented!")

    def on_exit_fsm(self, fsm_name, session_id, session_count):
        raise Exception("Method iCubRESTSubscriberFSM.on_exit_fsm is not implemented!")


class iCubFSM(FSM):

    def __init__(self, JSON_dict=None, JSON_file=None):
        self._app_ = None
        self._actions_ = {}
        FSM.__init__(self, name=self.__class__.__name__, JSON_dict=JSON_dict, JSON_file=JSON_file)

    @property
    def actions(self):
        return self._actions_
    
    @property
    def icub(self):
        return self._app_.icub

    def __on_enter_action__(self):
        current_state = self.getCurrentState()
        self._app_.playAction(self._app_.name + '.' + self.name + '.' + current_state)

    def setApp(self, app: iCubRESTApp):
        self._app_ = app

    def addAction(self, action: iCubFullbodyAction):
        self._actions_[action.name] = action
        self.addState(name=action.name, description=action.description, on_enter_callback=self.__on_enter_action__)
        return action.name

    def addTemplate(self, template: iCubActionTemplate, template_params: list):
        template.setParams(template_params)
        return self.addAction(template.getAction())


    def importFromJSONDict(self, data):
        name = data.get("name", "")
        states = data.get("states", [])
        transitions = data.get("transitions", [])
        actions = data.get("actions", {})

        for state_data in states:
            self.addState(name=state_data["name"], description=state_data["description"], on_enter_callback=self.__on_enter_action__)

        for transition_data in transitions:
            self.addTransition(trigger=transition_data["trigger"], source=transition_data["source"], dest=transition_data["dest"])

        for action in actions.values():
            self.addAction(iCubFullbodyAction(JSON_dict=action))

        initial_state = data.get("initial_state", FSM.INIT_STATE)
        self._machine_.set_state(initial_state)

    def exportJSONFile(self, filepath):
        data = {
                "name": self._name_,
                "states": self._states_,
                "transitions": self._transitions_,
                "initial_state": self._machine_.initial,
                "session_id": self._session_id_,
                "session_count": self._session_count_,
                "actions": self._actions_
            }
        data = json.dumps(data, default=lambda o: o.__dict__, indent=4)
        exportJSONFile(filepath, data)
   
class PyiCubRESTfulClient:

    def __init__(self, host, port, rule_prefix='pyicub'):
        self._host_ = host
        self._port_ = port
        self._rule_prefix_ = rule_prefix
        self._header_ = "http://%s:%d/%s" % (self._host_, self._port_, self._rule_prefix_)

    def __run__(self, robot_name, app_name, target_name, sync, *args, **kwargs):
        data = kwargs
        url = self._header_ + '/' + robot_name + '/' + app_name + '/' + target_name
        if sync:
            url += '?sync'
        res = requests.post(url=url, json=data)
        return res.json()

    def fsm_runStep(self, robot_name, app_name, trigger, **kargs):
        data = {}
        data['trigger'] = trigger
        for key, value in kargs.items():
            data[key] = value
        res = requests.post(url=self._header_ + '/' + robot_name + '/' + app_name + '/fsm.runStep?sync', json=data)
        return res.json()

    def get_fsm(self, robot_name, app_name):
        res = requests.post(url=self._header_ + '/' + robot_name + '/' + app_name + '/fsm.toJSON?sync', json={})
        return res.json()
        
    def get_version(self):
        res = requests.get(url="http://%s:%d" % (self._host_, self._port_))
        return res.json()['Version']

    def get_robots(self):
        res = requests.get(url=self._header_)
        json_robots = res.json()
        robots = []
        for robot in json_robots:
            robots.append(RESTRobot(json_dict=robot))
        return robots

    def get_apps(self, robot_name):
        res = requests.get(url=self._header_ + '/' + robot_name)
        json_apps = res.json()
        apps = []
        for app in json_apps:
            apps.append(RESTApp(json_dict=app))
        return apps

    def get_services(self, robot_name, app_name):
        res = requests.get(url=self._header_ + '/' + robot_name + '/' + app_name)
        json_services = res.json()
        services = {}
        for name, service_dict in json_services.items():
            services[name] = RESTApp(json_dict=service_dict)
        return services

    def get_robot_actions(self, robot_name):
        res = requests.post(url=self._header_ + '/' + robot_name + '/helper/actions.getActions', json={})
        res = requests.get(res.json())
        return res.json()['retval']

    def play_action(self, robot_name, action_id, sync=True):
        if sync:
            return self.run_target(robot_name, "helper", "actions.playAction", action_id=action_id)
        return self.run_target_async(robot_name, "helper", "actions.playAction", action_id=action_id)

    def run_target(self, robot_name, app_name, target_name, *args, **kwargs):
        return self.__run__(robot_name, app_name, target_name, True, *args, **kwargs)

    def run_target_async(self, robot_name, app_name, target_name, *args, **kwargs):
        return self.__run__(robot_name, app_name, target_name, False, *args, **kwargs)
    
    def get_request_info(self, req_id):
        return requests.get(url=req_id, json={}).json()

    def is_request_running(self, req_id):
        req = self.get_request_info(req_id)
        return req['status'] == iCubRequest.RUNNING

    def wait_until_completed(self, req_id):
        while True:
            req = self.get_request_info(req_id)
            if req['status'] != iCubRequest.RUNNING:
                return req['retval']
            time.sleep(0.01)


class FSMsManager:

    def __init__(self):
        self.__machines__ = {}

    def __get_subclasses__(self, module, base_class):
        subclasses = []
        for name, obj in inspect.getmembers(module):
            if inspect.isclass(obj) and issubclass(obj, base_class) and obj != base_class:
                subclasses.append(obj)
        return subclasses

    def __instantiate_machines__(self, module):
        try:
            module = importlib.import_module(module)
            clsmembers = self.__get_subclasses__(module, iCubFSM)
            machines = []

            for class_ in clsmembers:
                machines.append( class_() )
            
            return machines
        except (ImportError, AttributeError) as e:
            print(f"Error: {e}")
            print(f"Could not import or instantiate classes for module: {module}")

        return None

    def addFSM(self, machine: iCubFSM, machine_id=None):
        if not machine_id:
            machine_id = machine.name
        if machine_id in self.__machines__.keys():
            raise Exception("An error occurred adding a new FSM! Class name '%s' already present! Please choose different names for each machine class." % machine_id)
        self.__machines__[machine_id] = machine
        return machine_id

    def importFSMsFromModule(self, module):
        machines = self.__instantiate_machines__(module)
        for machine in machines:
            self.addFSM(machine)

    def getFSM(self, machine_id: str):
        if machine_id in self.__machines__.keys():
            return self.__machines__[machine_id]
        raise Exception("machine_id '%s' not found! Please provide a machine identifier previously imported!" % machine_id)

    def getFSMs(self):
        return self.__machines__.keys()

    def exportFSMs(self, path):
        for k, machine in self.__machines__.items():
            machine.exportJSONFile('%s/%s.json' % (path, k))
            machine.draw('%s/%s.png' % (path, k))
<|MERGE_RESOLUTION|>--- conflicted
+++ resolved
@@ -463,13 +463,8 @@
                 thread.start()
 
         if req.status == iCubRequest.FAILED:
-<<<<<<< HEAD
             self.logger.error("Request %s Failed! Exception: %s" %(req.tag, req.exception))
-
-=======
-            print("Request %s Failed! Exception: %s" %(req.tag, req.exception))
-        
->>>>>>> 494ebc2b
+            
         if wait_for_completed:
             req.wait_for_completed()
             return jsonify(req.retval)
