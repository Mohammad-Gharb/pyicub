--- conflicted
+++ resolved
@@ -47,11 +47,7 @@
       - ${XDG_RUNTIME_DIR:-/tmp}/dconf:${XDG_RUNTIME_DIR:-/tmp}/dconf
       - ${HOME}/.gitconfig:/home/icub/.gitconfig:ro
       - ${HOME}/.ssh:/home/icub/.ssh:ro
-<<<<<<< HEAD
       - ${SSH_AUTH_SOCK:-/dev/null}:/ssh-agent
-=======
-      - ${SSH_AUTH_SOCK}:/ssh-agent
->>>>>>> c0f85b94
 
     profiles: 
       - backend
@@ -82,12 +78,8 @@
       - pyicub-frontend-workspace:/workspace/pyicub-frontend
       - ${HOME}/.gitconfig:/home/icub/.gitconfig:ro
       - ${HOME}/.ssh:/home/icub/.ssh:ro
-<<<<<<< HEAD
       - ${SSH_AUTH_SOCK:-/dev/null}:/ssh-agent
-=======
-      - ${SSH_AUTH_SOCK}:/ssh-agent
->>>>>>> c0f85b94
-
+      
     profiles: 
       - frontend
 
